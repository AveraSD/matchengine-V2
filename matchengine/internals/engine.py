from __future__ import annotations

import asyncio
import datetime
import json
import logging
import os
import sys
import uuid
from collections import defaultdict
from multiprocessing import cpu_count
from typing import TYPE_CHECKING, Iterable, Tuple

import dateutil.parser
import pymongo
from pymongo import UpdateMany

from matchengine.internals.database_connectivity.mongo_connection import MongoDBConnection
from matchengine.internals.match_criteria_transform import MatchCriteriaTransform
from matchengine.internals.match_translator import (
    extract_match_clauses_from_trial,
    create_match_tree,
    get_match_paths,
    translate_match_path
)
from matchengine.internals.typing.matchengine_types import (
    PoisonPill,
    Cache,
    QueryTask,
    UpdateTask,
    RunLogUpdateTask,
    CheckIndicesTask,
    IndexUpdateTask
)
from matchengine.internals.utilities.list_utils import chunk_list
from matchengine.internals.utilities.object_comparison import nested_object_hash
from matchengine.internals.utilities.query import (
    execute_clinical_queries,
    execute_extended_queries,
    get_docs_results,
    get_valid_reasons
)
from matchengine.internals.utilities.task_utils import (
    run_query_task,
    run_poison_pill,
    run_update_task,
    run_run_log_update_task,
    run_check_indices_task, run_index_update_task
)
from matchengine.internals.utilities.update_match_utils import async_update_matches_by_protocol_no
from matchengine.internals.utilities.utilities import (
    find_plugins
)

if TYPE_CHECKING:
    from typing import (
        NoReturn,
        Any
    )
    from matchengine.internals.typing.matchengine_types import (
        Dict,
        Union,
        List,
        Set,
        ClinicalID,
        MultiCollectionQuery,
        MatchReason,
        ObjectId,
        Trial,
        QueryNode,
        TrialMatch,
        Task,
        QueryNodeContainer
    )

logging.basicConfig(level=logging.INFO)
log = logging.getLogger('matchengine')


class MatchEngine(object):
    cache: Cache
    config: Dict
    match_criteria_transform: MatchCriteriaTransform
    protocol_nos: Union[List[str], None]
    sample_ids: Union[List[str], None]
    match_on_closed: bool
    match_on_deceased: bool
    debug: bool
    num_workers: int
    clinical_ids: Set[ClinicalID]
    _task_q: asyncio.queues.Queue
    _matches: Dict[str, Dict[str, List[Dict]]]
    _loop: asyncio.AbstractEventLoop
    _queue_task_count: int
    _workers: Dict[int, asyncio.Task]

    def __enter__(self):
        return self

    async def _async_exit(self):
        """
        Ensure that all async workers exit gracefully.
        """
        for _ in range(0, self.num_workers):
            self._task_q.put_nowait(PoisonPill())
        await self._task_q.join()

    def __exit__(self, exception_type, exception_value, exception_traceback):
        """
        Teardown database connections (async + synchronous) and async workers gracefully.
        """
        if self.db_init:
            self._async_db_ro.__exit__(exception_type, exception_value, exception_traceback)
            self._async_db_rw.__exit__(exception_type, exception_value, exception_traceback)
            self._db_ro.__exit__(exception_type, exception_value, exception_traceback)
        if not self.loop.is_closed():
            self._loop.run_until_complete(self._async_exit())
            self._loop.stop()
            self._loop.close()

    def __init__(
            self,
            cache: Cache = None,
            sample_ids: Set[str] = None,
            protocol_nos: Set[str] = None,
            match_on_deceased: bool = False,
            match_on_closed: bool = False,
            debug: bool = False,
            num_workers: int = cpu_count() * 5,
            visualize_match_paths: bool = False,
            fig_dir: str = None,
            config: Union[str, dict] = os.path.join(
                os.path.dirname(os.path.dirname(__file__)),
                'config',
                'dfci_config.json'),
            plugin_dir: str = os.path.join(os.path.dirname(os.path.dirname(__file__)), 'plugins'),
            db_init: bool = True,
            db_name: str = None,
            match_document_creator_class: str = "DFCITrialMatchDocumentCreator",
            query_node_transformer_class: str = "DFCIQueryNodeTransformer",
            query_node_subsetter_class: str = "DFCIQueryNodeClinicalIDSubsetter",
            query_node_container_transformer_class: str = "DFCIQueryContainerTransformer",
            db_secrets_class: str = None,
            report_all_clinical_reasons: bool = False,
            ignore_run_log: bool = False,
            skip_run_log_entry: bool = False,
            trial_match_collection: str = "trial_match",
            drop: bool = False,
            exit_after_drop: bool = False,
            drop_accept: bool = False,
            resource_dirs: List = None,
            chunk_size: int = 1000,
            bypass_warnings: bool = False
    ):
        self.resource_dirs = list()
        self.resource_dirs.append(os.path.join(os.path.dirname(os.path.dirname(__file__)), 'ref'))
        if resource_dirs is not None:
            self.resource_dirs.extend(resource_dirs)
        self.trial_match_collection = trial_match_collection
        self.starttime = datetime.datetime.now()
        self.run_id = uuid.uuid4()
        self.run_log_entries = dict()
        self.ignore_run_log = ignore_run_log
        self.skip_run_log_entry = skip_run_log_entry
        self.clinical_run_log_entries = dict()
        self._protocol_nos_param = list(protocol_nos) if protocol_nos is not None else protocol_nos
        self._sample_ids_param = list(sample_ids) if sample_ids is not None else sample_ids
        self.chunk_size = chunk_size
        self.debug = debug

        if config.__class__ is str:
            with open(config) as config_file_handle:
                self.config = json.load(config_file_handle)
        else:
            self.config = config

        self.match_criteria_transform = MatchCriteriaTransform(self.config, self.resource_dirs)

        self.plugin_dir = plugin_dir
        self.match_document_creator_class = match_document_creator_class
        self.query_node_transformer_class = query_node_transformer_class
        self.query_node_container_transformer_class = query_node_container_transformer_class
        self.query_node_subsetter_class = query_node_subsetter_class
        self.db_secrets_class = db_secrets_class
        find_plugins(self)

        self.db_init = db_init
        self._db_ro = MongoDBConnection(read_only=True, async_init=False,
                                        db=db_name) if self.db_init else None
        self.db_ro = self._db_ro.__enter__() if self.db_init else None
        self._db_rw = MongoDBConnection(read_only=False, async_init=False,
                                        db=db_name) if self.db_init else None
        self.db_rw = self._db_rw.__enter__() if self.db_init else None
        log.info(f"Connected to database {self.db_ro.name}")
        # TODO: check how this flag works with run log
        self._drop = drop
        if self._drop:
            log.info((f"Dropping all matches"
                      "\n\t"
                      f"{f'for trials: {protocol_nos}' if protocol_nos is not None else 'all trials'}"
                      "\n\t"
                      f"{f'for samples: {sample_ids}' if sample_ids is not None else 'all samples'}"
                      "\n"
                      f"{'and then exiting' if exit_after_drop else 'and then continuing'}"))
            try:
                assert drop_accept or input(
                    'Type "yes" without quotes in all caps to confirm: ') == "YES"
                self.drop_existing_matches(protocol_nos, sample_ids)
            except AssertionError:
                log.error("Your response was not 'YES'; exiting")
                exit(1)
            if exit_after_drop:
                exit(0)

        if not ignore_run_log:
            self.check_run_log_flags(trial_match_collection, match_on_deceased, match_on_closed, bypass_warnings)

        # A cache-like object used to accumulate query results
        self.cache = Cache() if cache is None else cache
        self.sample_ids = sample_ids
        self.protocol_nos = protocol_nos
        self.match_on_closed = match_on_closed
        self.match_on_deceased = match_on_deceased
        self.report_all_clinical_reasons = report_all_clinical_reasons
        self.num_workers = num_workers
        self.visualize_match_paths = visualize_match_paths
        self.fig_dir = fig_dir
        self._queue_task_count = int()
        self._matches: Dict[str, Dict[str, List[Dict]]] = dict()

        self.trials = self.get_trials()
        self._trials_to_match_on = self._get_trials_to_match_on(self.trials)
        if self.protocol_nos is None:
            self.protocol_nos = list(self.trials.keys())
        self._run_log_history = self._populate_run_log_history()
        self._clinical_data = self._get_clinical_data()
        self.clinical_mapping = self.get_clinical_ids_from_sample_ids()
        self.clinical_deceased = self.get_clinical_deceased()
        self.clinical_birth_dates = self.get_clinical_birth_dates()
        self.clinical_update_mapping = dict() if self.ignore_run_log else self.get_clinical_updated_mapping()
        self.clinical_extra_field_lookup = self.get_extra_field_lookup(self._clinical_data,
                                                                       "clinical")
        self._clinical_ids_for_protocol_cache = dict()
        self.sample_mapping = {sample_id: clinical_id for clinical_id, sample_id in
                               self.clinical_mapping.items()}
        self.clinical_ids = set(self.clinical_mapping.keys())
        self.clinical_run_log_mapping = (dict()
                                         if self.get_clinical_ids_from_sample_ids()
                                         else self.get_clinical_run_log_mapping())
        if self.sample_ids is None:
            self.sample_ids = list(self.clinical_mapping.values())

        # instantiate a new async event loop to allow class to be used as if it is synchronous
        try:
            if asyncio.get_event_loop().is_closed() or not hasattr(self, '_loop'):
                asyncio.set_event_loop(asyncio.new_event_loop())
            self._loop = asyncio.get_event_loop()
        except RuntimeError as e:
            logging.error(e)
            self._loop = asyncio.new_event_loop()
            asyncio.set_event_loop(self._loop)

        self._loop.run_until_complete(self._async_init(db_name))


    def check_run_log_flags(self,
                            trial_match_collection: str,
                            match_on_deceased: bool,
                            match_on_closed: bool,
                            bypass_warnings: bool):
        """
        When running the matchengine, the flags used from run to run MUST be consistent
        in order to ensure data integrity. This applies to the --match-on-closed and --match-on-deceased flags
        specifically.
        :param bypass_warnings:
        :param trial_match_collection:
        :param match_on_deceased:
        :param match_on_closed:
        :return:
        """
        run_log_collection = 'run_log_' + trial_match_collection
        run_logs = list(self.db_ro[run_log_collection].find())
        for r_log in run_logs:
            if r_log['run_params']['match_on_deceased'] != match_on_deceased:
                log.error("\n\n\nWARNING\n===============================\n"
                          "The --match-on-deceased flag has been used in a way different from a previous run. \n"
                          "Toggling this flag this may cause trial matching to NOT work correctly.\n\n"
                          "Please re-run and save trial matches to a custom collection with the flag \n"
                          "--trial-match-collection [collection] to ensure data integrity.\n\n")
                if not bypass_warnings:
                    sys.exit(1)
                else:
                    break
            elif r_log['run_params']['match_on_closed'] != match_on_closed:
                log.error("\n\n\nWARNING\n===============================\n"
                          "The --match-on-closed flag has been used in a way different from a previous run. \n"
                          "Toggling this flag may cause trial matching to NOT work correctly.\n"
                          "Please re-run and save trial matches to a custom collection with the flag \n\n"
                          "--trial-match-collection [collection] to ensure data integrity.\n\n")
                if not bypass_warnings:
                    sys.exit(1)
                else:
                    break

    async def _async_init(self, db_name: str):
        """
        Instantiate asynchronous db connections and workers.
        Create a task que which holds all matching and update tasks for processing via workers.
        """
        # create a task queue for async tasks
        self._task_q = asyncio.queues.Queue()
        self._async_db_ro = MongoDBConnection(read_only=True, db=db_name)
        self.async_db_ro = self._async_db_ro.__enter__()
        self._async_db_rw = MongoDBConnection(read_only=False, db=db_name)
        self.async_db_rw = self._async_db_rw.__enter__()
        # create "workers" which handle async tasks from the task_q
        # general pattern is to put a series of tasks in the queue, then await task_q.join()
        # and the workers will complete the tasks.
        # this is done instead of using asyncio.gather as the event loop will hang if >100s of coroutines/futures
        # are placed at once, especially if they're I/O related. The epoll (linux) and kqueue (macOS/BSD)
        # selectors used in the event loop implementation will grind to a halt with too many open sockets, and
        # as we can have 1000's of requests for a single trial, we need to limit the effective I/O concurrency.
        # In effect, the effective concurrency is the number of workers.
        self._workers = {
            worker_id: self._loop.create_task(self._queue_worker(worker_id))
            for worker_id in range(0, self.num_workers)
        }
        self._task_q.put_nowait(CheckIndicesTask())
        await self._task_q.join()

    async def run_query(self,
                        multi_collection_query: MultiCollectionQuery,
                        initial_clinical_ids: Set[ClinicalID]) -> Dict[MatchReason]:
        """
        Execute a mongo query on the clinical and extended_attributes collections to find trial matches.
        First execute the clinical query. If no records are returned short-circuit and return.
        """
        clinical_ids = set(initial_clinical_ids)
        if multi_collection_query.clinical:
            new_clinical_ids, clinical_match_reasons = await execute_clinical_queries(self,
                                                                                      multi_collection_query,
                                                                                      clinical_ids
                                                                                      if clinical_ids
                                                                                      else set(
                                                                                          initial_clinical_ids))
            clinical_ids = new_clinical_ids
        else:
            clinical_match_reasons = defaultdict(list)
        if not clinical_ids:
            return dict()

        if multi_collection_query.extended_attributes:
            new_clinical_ids, extended_attribute_id_map, all_match_reasons = await (
                execute_extended_queries(self,
                                         multi_collection_query,
                                         clinical_ids
                                         if clinical_ids
                                         else set(
                                             initial_clinical_ids),
                                         clinical_match_reasons)
            )
            clinical_ids = new_clinical_ids
            if not all_match_reasons:
                return dict()
        else:
            extended_attribute_id_map = dict()
            all_match_reasons = clinical_match_reasons

        needed_clinical = list(clinical_ids)
        needed_extended = extended_attribute_id_map
        results = await get_docs_results(self, needed_clinical, needed_extended)

        # asyncio.gather returns [[],[]]. Save the resulting values on the cache for use when creating trial matches
        for outer_result in results:
            for result in outer_result:
                self.cache.docs[result["_id"]] = result

        valid_reasons = get_valid_reasons(self, all_match_reasons, clinical_ids, extended_attribute_id_map)

        return valid_reasons

    async def _queue_worker(self, worker_id: int) -> None:
        """
        Function which executes tasks placed on the task queue.
        """
        while True:
            # Execute update task
            task: Task = await self._task_q.get()
            args = (self, task, worker_id)
            task_class = task.__class__
            if task_class is PoisonPill:
                await run_poison_pill(*args)
                break

            elif task_class is QueryTask:
                await run_query_task(*args)

            elif task_class is UpdateTask:
                await run_update_task(*args)

            elif task_class is RunLogUpdateTask:
                await run_run_log_update_task(*args)

            elif task_class is CheckIndicesTask:
                await run_check_indices_task(*args)

            elif task_class is IndexUpdateTask:
                await run_index_update_task(*args)

    def query_node_transform(self, query_node: QueryNode) -> NoReturn:
        """Stub function to be overriden by plugin"""
        pass

    def query_node_container_transform(self, query_node_container: QueryNodeContainer) -> NoReturn:
        """Stub function to be overriden by plugin"""
        pass

    def extended_query_node_clinical_ids_subsetter(
            self,
            query_node: QueryNode,
            clinical_ids: Iterable[ClinicalID]
    ) -> Tuple[bool, Set[ClinicalID]]:
        """Stub function to be overriden by plugin"""
        return True, {clinical_id for clinical_id in clinical_ids}

    def clinical_query_node_clinical_ids_subsetter(
            self,
            query_node: QueryNode,
            clinical_ids: Iterable[ClinicalID]
    ) -> Tuple[bool, Set[ClinicalID]]:
        """Stub function to be overriden by plugin"""
        return True, {clinical_id for clinical_id in clinical_ids}

    def update_matches_for_protocol_number(self, protocol_no: str):
        """
        Updates all trial matches for a given protocol number
        """
        self._loop.run_until_complete(async_update_matches_by_protocol_no(self, protocol_no))

    def update_all_matches(self):
        """
        Synchronously iterates over each protocol number, updating the matches in the database for each
        """
        updated_time = datetime.datetime.now()
        match_identifier = self.match_criteria_transform.match_trial_link_id
        if self._protocol_nos_param is None and not self._drop:
            self.task_q.put_nowait(
                UpdateTask(
                    [UpdateMany({match_identifier: {'$nin': self.protocol_nos}},
                                {'$set': {'is_disabled': True, '_updated': updated_time}})],
                    'DELETED_PROTOCOLS'))
        for protocol_number in self.protocol_nos:
            if not self.match_on_deceased:
                for chunk in chunk_list(list(self.clinical_deceased), self.chunk_size):
                    query = {
                        'clinical_id': {'$in': chunk},
                        'is_disabled': False,
                        match_identifier: protocol_number
                    }
                    update = {
                        '$set': {
                            'is_disabled': True,
                            '_updated': updated_time
                        }
                    }
                    self.task_q.put_nowait(UpdateTask([UpdateMany(query, update)],
                                                      protocol_number))
            self.update_matches_for_protocol_number(protocol_number)

    def get_matches_for_all_trials(self) -> Dict[str, Dict[str, List]]:
        """
        Synchronously iterates over each protocol number, getting trial matches for each
        """
        for protocol_no in self.protocol_nos:
            if protocol_no not in self._trials_to_match_on:
                logging.info((f'{self.match_criteria_transform.trial_collection} {protocol_no} '
                              f'has status {self.trials[protocol_no]["status"]}, skipping'))
                self._matches[protocol_no] = dict()
                self._clinical_ids_for_protocol_cache[protocol_no] = self.get_clinical_ids_for_protocol(protocol_no,
                                                                                                        set())
                continue
            self.get_matches_for_trial(protocol_no)
        return self._matches

    def get_matches_for_trial(self, protocol_no: str):
        """
        Get the trial matches for a given protocol number
        """
        log.info(f"Begin {self.match_criteria_transform.trial_identifier}: {protocol_no}")
        task = self._loop.create_task(self._async_get_matches_for_trial(protocol_no))
        return self._loop.run_until_complete(task)

    async def _async_get_matches_for_trial(self, protocol_no: str) -> Dict[str, List[Dict]]:
        """
        Asynchronous function used by get_matches_for_trial, not meant to be called externally.
        Gets the matches for a given trial
        """
        # Get each match clause in the trial document
        trial = self.trials[protocol_no]
        match_clauses = extract_match_clauses_from_trial(self, protocol_no)

        # for each match clause, create the match tree, and extract each possible match path from the tree
        tasks = list()
        age_criteria = set()
        for match_clause in match_clauses:
            match_tree = create_match_tree(self, match_clause)
            match_paths = get_match_paths(match_tree)

            # for each match path, translate the path into valid mongo queries
            for match_path in match_paths:
                query = translate_match_path(self, match_clause, match_path)
                for criteria_node in match_path.criteria_list:
                    for criteria in criteria_node.criteria:
                        # check if node has any age criteria, to know to check for newly qualifying patients
                        # or patients aging out
                        for k, v in criteria.get('clinical', dict()).items():
                            if k.lower() == 'age_numerical':
                                age_criteria.add(v)
                if self.debug:
                    log.info(f"Query: {query}")
                # put the query onto the task queue for execution
                tasks.append((trial, match_clause, match_path, query))

        clinical_ids_to_run = self.get_clinical_ids_for_protocol(protocol_no, age_criteria)
        if not self.skip_run_log_entry:
            self.create_run_log_entry(protocol_no, clinical_ids_to_run)
        if not clinical_ids_to_run:
            log.info(f"No need to re-run {self.match_criteria_transform.trial_collection} {protocol_no}; skipping")
            return {}
        for task in tasks:
            self._task_q.put_nowait(QueryTask(*task,
                                              clinical_ids_to_run))
        if self.debug:
            log.info(f"Submitted {self._task_q.qsize()} QueryTasks to queue")
        if not self._task_q.qsize():
            self._matches[protocol_no] = dict()
        await self._task_q.join()
        logging.info(f"Total patient matches: {len(self._matches.get(protocol_no, dict()))}")
        logging.info(
            f"Total {self.trial_match_collection} documents: {sum([len(matches) for matches in self._matches.get(protocol_no, dict()).values()])}")
        return self._matches.get(protocol_no, dict())

    def _populate_run_log_history(self) -> Dict[str, List[Dict]]:
        """
        Get all run log entries for trial after trial's last updated date.
        :return:
        """
        default_datetime = datetime.datetime.strptime('January 01, 0001', '%B %d, %Y')
        run_log_entries_by_protocol = dict()
        for protocol_no in self.protocol_nos:
            trial = self.trials[protocol_no]
            trial_last_update = trial.get('_updated', default_datetime)
            query = {self.match_criteria_transform.match_trial_link_id: protocol_no, "_created": {'$gte': trial_last_update}}
            cursor = self.db_ro[f"run_log_{self.trial_match_collection}"].find(query).sort(
                [("_created", pymongo.DESCENDING)])

            if self.match_on_closed:
                cursor = cursor.limit(1)

            run_log_entries_by_protocol[protocol_no] = list(cursor)
        return run_log_entries_by_protocol

    def _get_clinical_data(self):
        # if no sample ids are passed in as args, get all clinical documents
        query: Dict = {}
        if self.sample_ids is not None:
            query.update({"SAMPLE_ID": {"$in": list(self.sample_ids)}})
        projection = {'_id': 1, 'SAMPLE_ID': 1, 'VITAL_STATUS': 1, 'BIRTH_DATE_INT': 1}
        if not self.ignore_run_log:
            projection.update({'_updated': 1, 'run_history': 1})
        projection.update({
            item[0]: 1
            for item
            in self.config.get("extra_initial_lookup_fields", dict()).get("clinical", list())})
        return {result['_id']: result
                for result in
                self.db_ro.clinical.find(query, projection)}

    def get_clinical_updated_mapping(self) -> Dict[ObjectId: datetime.datetime]:
        return {clinical_id: clinical_data.get('_updated', None) for clinical_id, clinical_data in
                self._clinical_data.items()}

    def get_clinical_run_log_mapping(self) -> Dict[ObjectId: ObjectId]:
        output = {
            result['clinical_id']: result['run_history'] if result['run_history'] else None
            for result
            in self.db_ro.get_collection(
                f"clinical_run_history_{self.trial_match_collection}"
            ).find({'clinical_id': {"$in": list(self.clinical_ids)}})
        }
        for not_present in self.clinical_ids - set(output.keys()):
            output[not_present] = None
        return output

    def get_clinical_deceased(self) -> Set[ClinicalID]:
        return {clinical_id
                for clinical_id, clinical_data
                in self._clinical_data.items()
                if clinical_data['VITAL_STATUS'] == 'deceased'}

    def get_clinical_birth_dates(self) -> Dict[ClinicalID, int]:
        return {clinical_id: clinical_data['BIRTH_DATE_INT']
                for clinical_id, clinical_data
                in self._clinical_data.items()
                }

    def get_clinical_ids_from_sample_ids(self) -> Dict[ClinicalID, str]:
        """
        Clinical ids are unique to sample_ids
        """
        if self.match_on_deceased:
            return {clinical_id: clinical_data['SAMPLE_ID'] for clinical_id, clinical_data in
                    self._clinical_data.items()}
        else:
            return {clinical_id: clinical_data['SAMPLE_ID'] for clinical_id, clinical_data in
                    self._clinical_data.items() if clinical_data['VITAL_STATUS'] == 'alive'}

    def get_trials(self) -> Dict[str, Trial]:
        """
        Gets all the trial documents in the database, or just the relevant trials (if protocol numbers supplied)
        """
        trial_find_query = dict()

        # matching criteria can be set and extended in config.json. for more details see the README
        projection = self.match_criteria_transform.projections[self.match_criteria_transform.trial_collection]
        trial_identifier = self.match_criteria_transform.trial_identifier

        if self.protocol_nos is not None:
            trial_find_query[trial_identifier] = {
                "$in": [protocol_no for protocol_no in self.protocol_nos]
            }

        all_trials = {
            result[trial_identifier]: result
            for result in
            self.db_ro[self.match_criteria_transform.trial_collection].find(trial_find_query,
                                  dict({"_updated": 1, "last_updated": 1}, **projection))
        }
        return all_trials

    def _get_trials_to_match_on(self, trials: Dict[str, Trial]) -> Set[str]:
        """
        If trials have a "status" field within _summary flagged as open, run trial
        If match_on_closed flag is passed, run trial
        If trial has a custom indicator of open/closed status, check based on config and add if value is present.
        :param trials:
        :return:
        """
        trials_to_match = set()
        for protocol_no, trial in trials.items():
            summary_status_open = trial.get("_summary", dict()).get("status", [dict()])[0].get("value", str()).lower() in {"open to accrual"}

<<<<<<< HEAD
            if self.match_on_closed or summary_status_open:
                trials_to_match.add(protocol_no)
=======
            # By default, first check if _summary.status.value: "open to accrual"
            # as this is DFCI's default implementation
            if self.match_on_closed or summary_status_open:
                trials_to_match.add(protocol_no)

            # Otherwise, use trial status configuration as defined in config.json
>>>>>>> 108103d5
            elif self.match_criteria_transform.use_custom_trial_status_key is not None and \
                    self.match_criteria_transform.custom_status_key_name in trial:

                # be case insensitive when checking trial open/close status
                trial_status_val = trial[self.match_criteria_transform.custom_status_key_name]
                trial_status_val = trial_status_val.lower().strip() if isinstance(trial_status_val, str) else trial_status_val

                if trial_status_val in self.match_criteria_transform.custom_open_to_accrual_vals:
                    trials_to_match.add(protocol_no)

        return trials_to_match

    def create_run_log_entry(self, protocol_no, clinical_ids: Set[ClinicalID]):
        """
        Create a record of a matchengine run by protocol no.
        Include clinical ids ran during run. 'all' meaning all sample ids in the db, or a subsetted list
        Include original arguments.
        """
        run_log_clinical_ids_new = dict()
        if self._sample_ids_param is None:
            run_log_clinical_ids_new['all'] = None
        else:
            run_log_clinical_ids_new['list'] = list(self.clinical_ids)

        self.run_log_entries[protocol_no] = {
            self.match_criteria_transform.match_trial_link_id: protocol_no,
            'clinical_ids': run_log_clinical_ids_new,
            'run_id': self.run_id.hex,
            'run_params': {
                self.match_criteria_transform.trial_collection: self._protocol_nos_param,
                'sample_ids': self._sample_ids_param,
                'match_on_deceased': self.match_on_deceased,
                'match_on_closed': self.match_on_closed,
                'report_clinical_reasons': self.report_all_clinical_reasons,
                'workers': self.num_workers,
                'ignore_run_log': self.ignore_run_log
            },
            '_created': self.starttime
        }

        # set clinical ids run during current run in memory
        self.clinical_run_log_entries[protocol_no] = clinical_ids

    def get_clinical_ids_for_protocol(self, protocol_no: str, age_criterion: Set[str]) -> Set(ObjectId):
        """
        Take protocol from args and lookup all run_log entries after protocol_no._updated_date.

        Subset clinical ids associated with arguments passed, which have already
        been run since the trial's been updated.
        """

        if self.ignore_run_log:
            self._clinical_ids_for_protocol_cache[protocol_no] = self.clinical_ids

        if protocol_no in self._clinical_ids_for_protocol_cache:
            return self._clinical_ids_for_protocol_cache[protocol_no]

        # get run logs since trial has been last updated
        run_log_entries = self._run_log_history[protocol_no]

        # If trial has not been run, or match on closed flag is passed,
        # use all clinical ids and return
        if not run_log_entries or (self.match_on_closed and not run_log_entries[0]['run_params']['match_on_closed']):
            self._clinical_ids_for_protocol_cache[protocol_no] = self.clinical_ids
            return self._clinical_ids_for_protocol_cache[protocol_no]

        clinical_ids_to_not_run = set()
        clinical_ids_to_run = set()

        for run_log in run_log_entries:
            # All sample ids are accounted for, short circuit
            if clinical_ids_to_not_run.union(clinical_ids_to_run) == self.clinical_ids:
                break

            run_log_clinical_ids = run_log['clinical_ids']
            is_all = 'all' in run_log_clinical_ids
            run_log_created_at = run_log['_created']
            prev_run_matched_on_deceased = run_log['run_params']['match_on_deceased']

            # For all clinical_ids, check if clinical_id has been updated since
            # the last run with current protocol. If it has been updated, run.
            for clinical_id, updated_at in self.clinical_update_mapping.items():
                if self.match_on_deceased and clinical_id in self.clinical_deceased and not prev_run_matched_on_deceased:
                    continue
                if clinical_id not in self.clinical_ids:
                    continue
                if not self.match_on_deceased and clinical_id in self.clinical_deceased:
                    clinical_ids_to_not_run.add(clinical_id)
                    continue
                if updated_at is None:
                    clinical_ids_to_run.add(clinical_id)
                elif updated_at > run_log_created_at and clinical_id not in clinical_ids_to_not_run:
                    if is_all or clinical_id in run_log_clinical_ids['list']:
                        clinical_ids_to_run.add(clinical_id)

            # Not all clinical_ids will be accounted for after checking the run_log entries.
            # For the remainder, check if any clinical_ids have aged in/out of eligibility and add
            # to current run
            clinical_ids_to_check_for_aging = (self.clinical_ids - clinical_ids_to_run) - \
                                            (set() if self.match_on_deceased else self.clinical_deceased)
            newly_qualifying = self.get_newly_qualifying_patients(run_log, age_criterion, clinical_ids_to_check_for_aging)
            clinical_ids_to_run.update(newly_qualifying)

            if is_all:
                if self.match_on_deceased and not prev_run_matched_on_deceased:
                    clinical_ids_to_not_run.update(self.clinical_ids - self.clinical_deceased - clinical_ids_to_run)
                else:
                    clinical_ids_to_not_run.update(self.clinical_ids - clinical_ids_to_run)
                continue

            elif 'list' in run_log_clinical_ids:
                if self.match_on_deceased and not prev_run_matched_on_deceased:
                    run_prev = set(run_log_clinical_ids['list']).intersection(
                        self.clinical_ids - self.clinical_deceased)
                    run_now_not_run_prev = self.clinical_ids - run_prev
                    clinical_ids_to_run.update(run_now_not_run_prev - clinical_ids_to_not_run)
                    clinical_ids_to_run.update(newly_qualifying)
                    clinical_ids_to_not_run.update(run_prev - clinical_ids_to_run)
                else:
                    run_prev = set(run_log_clinical_ids['list']).intersection(self.clinical_ids)
                    run_now_not_run_prev = self.clinical_ids - run_prev
                    clinical_ids_to_run.update(run_now_not_run_prev - clinical_ids_to_not_run)
                    clinical_ids_to_run.update(newly_qualifying)
                    clinical_ids_to_not_run.update(run_prev - clinical_ids_to_run)

        if self.match_on_deceased:
            clinical_ids_to_run.update(self.clinical_deceased - clinical_ids_to_not_run)
        # ensure that we have accounted for all clinical ids
        assert clinical_ids_to_run.union(clinical_ids_to_not_run) == self.clinical_ids

        self._clinical_ids_for_protocol_cache[protocol_no] = clinical_ids_to_run
        return self._clinical_ids_for_protocol_cache[protocol_no]

    def get_newly_qualifying_patients(self, run_log, age_criterion, clinical_ids):
        """
        # This function handles all the logic for when patients age in and out of trials, for when the run log
        # would otherwise skip them
        # TODO: Age inclusion logic fix
        :param run_log:
        :param age_criterion:
        :param clinical_ids:
        :return:
        """
        clinical_ids_to_run = set()
        age_range_to_date_query = getattr(self.match_criteria_transform.query_transformers,
                                          'age_range_to_date_int_query')
        result_criteria_key_map = {
            '$lte': lambda x, y: x <= y,
            '$gte': lambda x, y: x >= y,
            '$eq': lambda x, y: x == y,
            '$lt': lambda x, y: x < y,
            '$gt': lambda x, y: x > y
        }
        run_log_created_at = run_log['_created']
        for clinical_id in clinical_ids:
            birth_date = self.clinical_birth_dates[clinical_id]
            continue_matching_age = True
            for age_criteria in age_criterion:
                translated_age_criteria_at_run = age_range_to_date_query(sample_key=None,
                                                                         trial_value=age_criteria,
                                                                         compare_date=run_log_created_at).results
                translated_age_criteria__today = age_range_to_date_query(sample_key=None,
                                                                         trial_value=age_criteria,
                                                                         compare_date=self.starttime).results
                if not continue_matching_age:
                    break
                for at_run, today in zip(translated_age_criteria_at_run, translated_age_criteria__today):
                    if not continue_matching_age:
                        break
                    for ((_, at_run_criteria), (_, today_criteria)) in zip(at_run._query.items(),
                                                                           today._query.items()):
                        if not continue_matching_age:
                            break
                        for ((at_run_criteria_key, at_run_criteria_value),
                             (today_criteria_key, today_criteria_value)) in zip(at_run_criteria.items(),
                                                                                today_criteria.items()):
                            if not continue_matching_age:
                                break
                            qualified_at_run = result_criteria_key_map[at_run_criteria_key](birth_date,
                                                                                            at_run_criteria_value)
                            qualifies_now = result_criteria_key_map[today_criteria_key](birth_date,
                                                                                        today_criteria_value)
                            if (qualified_at_run and not qualifies_now) or (qualifies_now and not qualified_at_run):
                                clinical_ids_to_run.add(clinical_id)
                                continue_matching_age = False
        return clinical_ids_to_run

    def pre_process_trial_matches(self, trial_match: TrialMatch) -> Dict:
        """
        Function which returns required fields for trial_match documents
        """

        new_trial_match = dict()
        clinical_doc = self.cache.docs[trial_match.match_reason.clinical_id]
        new_trial_match.update(self.format_trial_match_k_v(clinical_doc))
        new_trial_match['clinical_id'] = self.cache.docs[trial_match.match_reason.clinical_id][
            '_id']

        new_trial_match.update(
            {
                'match_level': trial_match.match_clause_data.match_clause_level,
                'internal_id': trial_match.match_clause_data.internal_id,
                'reason_type': trial_match.match_reason.reason_name,
                'q_depth': trial_match.match_reason.depth,
                'q_width': trial_match.match_reason.width,
                'code': trial_match.match_clause_data.code,
                'trial_curation_level_status': 'closed' if trial_match.match_clause_data.is_suspended else 'open',
                'trial_summary_status': trial_match.match_clause_data.status,
                'coordinating_center': trial_match.match_clause_data.coordinating_center,
                'show_in_ui': trial_match.match_reason.show_in_ui,
                'query_hash': trial_match.match_criterion.hash()
            })

        # add trial fields except for extras
        new_trial_match.update({
            k: v
            for k, v in trial_match.trial.items()
            if k not in {'treatment_list', '_summary', 'status', '_elasticsearch', 'match'}
        })

        new_trial_match.update(
            {
                'match_path': '.'.join(
                    [str(item) for item in trial_match.match_clause_data.parent_path])
            })

        new_trial_match['combo_coord'] = nested_object_hash(
            {
                'query_hash': new_trial_match['query_hash'],
                'match_path': new_trial_match['match_path'],
                self.match_criteria_transform.trial_identifier: new_trial_match[
                    self.match_criteria_transform.trial_identifier]
            })

        new_trial_match['is_disabled'] = False
        new_trial_match.pop("_updated", None)
        new_trial_match.pop("last_updated", None)
        new_trial_match.pop("_id", None)
        return new_trial_match

    def format_trial_match_k_v(self, clinical_doc):
        return {key.lower(): val for key, val in clinical_doc.items() if key != "_id"}

    def create_trial_matches(self, trial_match: TrialMatch, new_trial_match: Dict) -> Dict:
        """Stub function to be overriden by plugin"""
        return dict()

    def results_transformer(self, results: Dict[ClinicalID, List[MatchReason]]):
        """Stub function to be overriden by plugin"""

    @property
    def task_q(self):
        return self._task_q

    @property
    def loop(self):
        return self._loop

    @property
    def queue_task_count(self):
        return self._queue_task_count

    @queue_task_count.setter
    def queue_task_count(self, value):
        self._queue_task_count = value

    @property
    def matches(self):
        return self._matches

    def get_extra_field_mapping(self, raw_mapping: Dict[ObjectId, Any], key: str) -> Dict[Any: Set[
        ObjectId]]:
        fields = self.config.get("extra_initial_mapping_fields", dict()).get(key, list())
        mapping = defaultdict(lambda: defaultdict(set))
        for obj_id, raw_map in raw_mapping.items():
            for field_name, field_transform in fields:
                field_value = raw_map.get(field_name)
                if field_transform == "date":
                    if field_value.__class__ is not datetime.datetime:
                        try:
                            field_value = dateutil.parser.parse(raw_map.get(field_name))
                        except ValueError:
                            field_value = None
                mapping[field_name][field_value].add(obj_id)
        return mapping

    def get_extra_field_lookup(self, raw_mapping: Dict[ObjectId, Any], key: str) -> Dict[Any: Set[ObjectId]]:
        fields = self.config.get("extra_initial_lookup_fields", dict()).get(key, list())
        mapping = defaultdict(dict)
        for obj_id, raw_map in raw_mapping.items():
            for field_name, field_transform in fields:
                field_value = raw_map.get(field_name)
                if field_transform == "date":
                    if field_value.__class__ is not datetime.datetime:
                        try:
                            field_value = dateutil.parser.parse(raw_map.get(field_name))
                        except (ValueError, TypeError):
                            field_value = None
                if field_value is not None:
                    mapping[field_name][obj_id] = field_value
        return mapping

    def drop_existing_matches(self, protocol_nos: List[str] = None, sample_ids: List[str] = None):
        drop_query = dict()
        if protocol_nos is not None:
            drop_query.update({self.match_criteria_transform.trial_identifier: {'$in': protocol_nos}})
        if sample_ids is not None:
            drop_query.update({'sample_id': {'$in': sample_ids}})
        if protocol_nos is None and sample_ids is None:
            self.db_rw.get_collection(self.trial_match_collection).drop()
        else:
            self.db_rw.get_collection(self.trial_match_collection).remove(drop_query)

    @property
    def trials_to_match_on(self):
        return self._trials_to_match_on

    @property
    def drop(self):
        return self._drop

    @property
    def clinical_ids_for_protocol_cache(self):
        return self._clinical_ids_for_protocol_cache<|MERGE_RESOLUTION|>--- conflicted
+++ resolved
@@ -650,17 +650,12 @@
         for protocol_no, trial in trials.items():
             summary_status_open = trial.get("_summary", dict()).get("status", [dict()])[0].get("value", str()).lower() in {"open to accrual"}
 
-<<<<<<< HEAD
-            if self.match_on_closed or summary_status_open:
-                trials_to_match.add(protocol_no)
-=======
             # By default, first check if _summary.status.value: "open to accrual"
             # as this is DFCI's default implementation
             if self.match_on_closed or summary_status_open:
                 trials_to_match.add(protocol_no)
 
             # Otherwise, use trial status configuration as defined in config.json
->>>>>>> 108103d5
             elif self.match_criteria_transform.use_custom_trial_status_key is not None and \
                     self.match_criteria_transform.custom_status_key_name in trial:
 
