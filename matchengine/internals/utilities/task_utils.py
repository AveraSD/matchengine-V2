--- conflicted
+++ resolved
@@ -12,14 +12,12 @@
     CursorNotFound,
     ServerSelectionTimeoutError)
 
-<<<<<<< HEAD
 from internals.utilities.list_utils import chunk_list
-from matchengine.internals.typing.matchengine_types import TrialMatch, IndexUpdateTask, MatchReason, UpdateTask, \
-=======
-from matchengine.internals.typing.matchengine_types import TrialMatch, IndexUpdateTask, \
-    MatchReason, UpdateTask, \
->>>>>>> 0ec675ff
+from matchengine.internals.typing.matchengine_types import (
+    TrialMatch, IndexUpdateTask,
+    MatchReason, UpdateTask,
     RunLogUpdateTask, ClinicalID
+)
 from matchengine.internals.utilities.object_comparison import nested_object_hash
 
 if TYPE_CHECKING:
@@ -161,17 +159,14 @@
     try:
         if matchengine.debug:
             log.info(f"Worker {worker_id} got new UpdateTask {task.protocol_no}")
-<<<<<<< HEAD
         tasks = [
             matchengine.async_db_rw[matchengine.trial_match_collection].bulk_write(chunked_ops, ordered=False)
             for chunked_ops
             in chunk_list(task.ops, matchengine.chunk_size)
         ]
         await asyncio.gather(*tasks)
-=======
         await matchengine.async_db_rw[matchengine.trial_match_collection].bulk_write(task.ops, ordered=False)
         matchengine.task_q.task_done()
->>>>>>> 0ec675ff
     except Exception as e:
         log.error(f"ERROR: Worker: {worker_id}, error: {e}")
         log.error(f"TRACEBACK: {traceback.print_tb(e.__traceback__)}")
